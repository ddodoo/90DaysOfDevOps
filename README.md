--- conflicted
+++ resolved
@@ -4,11 +4,7 @@
  <img src="logo.png?raw=true" alt="90DaysOfDevOps Logo" width="50%" height="50%" />
 </p>
 
-<<<<<<< HEAD
-English Version | [Versión en Castellano](es/README.md) | [中文版本](zh_cn/README.md) | [繁體中文版本](zh_tw/README.md)| [日本語版](ja/README.md) | [Wersja Polska](pl/README.md) | [Tiếng Việt](vi/README.md)
-=======
-English Version | [中文版本](zh_cn/README.md) | [繁體中文版本](zh_tw/README.md)| [日本語版](ja/README.md) | [Wersja Polska](pl/README.md) | [Tiếng Việt](vi/README.md) | [한국어](ko/README.md)
->>>>>>> 8865be4c
+English Version | [Versión en Castellano](es/README.md) | [中文版本](zh_cn/README.md) | [繁體中文版本](zh_tw/README.md)| [日本語版](ja/README.md) | [Wersja Polska](pl/README.md) | [Tiếng Việt](vi/README.md) | [한국어](ko/README.md)
 
 This repository is used to document my journey on getting a better foundational knowledge of "DevOps". I will be starting this journey on the 1st January 2022 but the idea is that we take 90 days which just so happens to be January 1st to March 31st.
 
