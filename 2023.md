--- conflicted
+++ resolved
@@ -156,15 +156,9 @@
 
 ### Engineering for Day 2 Ops
 
-<<<<<<< HEAD
-- [] 👷🏻‍♀️ 84 > [](2023/day84.md)
-- [] 👷🏻‍♀️ 85 > [](2023/day85.md)
-- [] 👷🏻‍♀️ 86 > [Designing for Resilience, Redundancy and Reliability](2023/day86.md)
-=======
 - [] 👷🏻‍♀️ 84 > [Writing an API - What is an API?](2023/day84.md)
 - [] 👷🏻‍♀️ 85 > [Queues, Queue workers and Tasks (Asynchronous architecture)](2023/day85.md)
-- [] 👷🏻‍♀️ 86 > [](2023/day86.md)
->>>>>>> f326c5a8
+- [] 👷🏻‍♀️ 86 > [Designing for Resilience, Redundancy and Reliability](2023/day86.md)
 - [] 👷🏻‍♀️ 87 > [](2023/day87.md)
 - [] 👷🏻‍♀️ 88 > [](2023/day88.md)
 - [] 👷🏻‍♀️ 89 > [](2023/day89.md)
