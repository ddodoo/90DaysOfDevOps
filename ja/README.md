--- conflicted
+++ resolved
@@ -28,13 +28,8 @@
 
 ### プログラミング言語の学習
 
-<<<<<<< HEAD
 - [✔️] ⌨️ 7 > [全体像: DevOpsとプログラミング言語の学習](Days/day07.md)
-- [✔️] ⌨️ 8 > [Setting up your DevOps environment for Go & Hello World](Days/day08.md)
-=======
-- [✔️] ⌨️ 7 > [The Big Picture: DevOps & Learning a Programming Language](Days/day07.md)
 - [✔️] ⌨️ 8 > [GoとHello WorldのためのDevOps環境のセットアップ](Days/day08.md)
->>>>>>> da65bbac
 - [✔️] ⌨️ 9 > [Let's explain the Hello World code](Days/day09.md)
 - [✔️] ⌨️ 10 > [The Go Workspace & Compiling & running code](Days/day10.md)
 - [✔️] ⌨️ 11 > [Variables, Constants & Data Types](Days/day11.md)
