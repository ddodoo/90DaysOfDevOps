# 90DaysOfDevOps

<p align="center">
 <img src="../logo.png?raw=true" alt="90DaysOfDevOps Logo" width="50%" height="50%" />
</p>

English Version | [中文版本](zh_cn/README.md) | [繁體中文版本](zh_tw/README.md) | [日本語版](ja/README.md)

このリポジトリは、"DevOps "の基礎知識を得るための私の旅を記録するために使用されます。2022年1月1日から3月31日(90日間)にかけて旅をするというアイデアです。

この90日間を記録する理由は、他の人がそこから何かを得ることができ、またリソースを充実させることです。

目標は1日1時間ずつ、"DevOps"の13以上の分野に取り組み、基礎的な知識を身につけることです。

これは、「DevOps」のすべてをカバーするものではありませんが、私の学習と理解に役立つと思われる分野を全体的にカバーする予定です。

## 進捗

- [✔️] ♾️ 1 > [はじめに](Days/day01.md)

### DevOpsとは何か、なぜ使うのか

- [✔️] ♾️ 2 > [DevOpsエンジニアの責務](Days/day02.md)
- [✔️] ♾️ 3 > [DevOps ライフサイクル - アプリケーションフォーカス](Days/day03.md)
- [✔️] ♾️ 4 > [DevOps & アジャイル](Days/day04.md)
- [✔️] ♾️ 5 > [計画 > コーディング > ビルド > テスト > リリース > デプロイ > オペレート > 監視](Days/day05.md)
- [✔️] ♾️ 6 > [DevOps - 本当の話](Days/day06.md)

### プログラミング言語の学習

- [✔️] ⌨️ 7 > [全体像: DevOpsとプログラミング言語の学習](Days/day07.md)
- [✔️] ⌨️ 8 > [GoとHello WorldのためのDevOps環境のセットアップ](Days/day08.md)
<<<<<<< HEAD
- [✔️] ⌨️ 9 > [Let's explain the Hello World code](Days/day09.md)
- [✔️] ⌨️ 10 > [Goワークスペースとコードのコンパイルと実行](Days/day10.md)
- [✔️] ⌨️ 11 > [Variables, Constants & Data Types](Days/day11.md)
=======
- [✔️] ⌨️ 9 > [Hello Worldのコードを説明しましょう](Days/day09.md)
- [✔️] ⌨️ 10 > [The Go Workspace & Compiling & running code](Days/day10.md)
- [✔️] ⌨️ 11 > [変数、定数、データ型](Days/day11.md)
>>>>>>> bf0dc191
- [✔️] ⌨️ 12 > [Getting user input with Pointers and a finished program](Days/day12.md)
- [✔️] ⌨️ 13 > [新しいアプリで進捗をツイート](Days/day13.md)

### Knowing Linux Basics

- [✔️] 🐧 14 > [The Big Picture: DevOps and Linux](Days/day14.md)
- [✔️] 🐧 15 > [Linux Commands for DevOps (Actually everyone)](Days/day15.md)
- [✔️] 🐧 16 > [Managing your Linux System, Filesystem & Storage](Days/day16.md)
- [✔️] 🐧 17 > [Text Editors - nano vs vim](Days/day17.md)
- [✔️] 🐧 18 > [SSH & Web Server(LAMP)](Days/day18.md)
- [✔️] 🐧 19 > [Automate tasks with bash scripts](Days/day19.md)
- [✔️] 🐧 20 > [Dev workstation setup - All the pretty things](Days/day20.md)

### Understand Networking

- [✔️] 🌐 21 > [The Big Picture: DevOps and Networking](Days/day21.md)
- [✔️] 🌐 22 > [The OSI Model - The 7 Layers](Days/day22.md)
- [✔️] 🌐 23 > [Network Protocols](Days/day23.md)
- [✔️] 🌐 24 > [Network Automation](Days/day24.md)
- [✔️] 🌐 25 > [Python for Network Automation](Days/day25.md)
- [✔️] 🌐 26 > [Building our Lab](Days/day26.md)
- [✔️] 🌐 27 > [Getting Hands-On with Python & Network](Days/day27.md)

### Stick to one Cloud Provider

- [✔️] ☁️ 28 > [The Big Picture: DevOps & The Cloud](Days/day28.md)
- [✔️] ☁️ 29 > [Microsoft Azure Fundamentals](Days/day29.md)
- [✔️] ☁️ 30 > [Microsoft Azure Security Models](Days/day30.md)
- [✔️] ☁️ 31 > [Microsoft Azure Compute Models](Days/day31.md)
- [✔️] ☁️ 32 > [Microsoft Azure Storage & Database Models](Days/day32.md)
- [✔️] ☁️ 33 > [Microsoft Azure Networking Models + Azure Management](Days/day33.md)
- [✔️] ☁️ 34 > [Microsoft Azure Hands-On Scenarios](Days/day34.md)

### Use Git Effectively

- [✔️] 📚 35 > [The Big Picture: Git - Version Control](Days/day35.md)
- [✔️] 📚 36 > [Installing & Configuring Git](Days/day36.md)
- [✔️] 📚 37 > [Gitting to know Git](Days/day37.md)
- [✔️] 📚 38 > [Staging & Changing](Days/day38.md)
- [✔️] 📚 39 > [Viewing, unstaging, discarding & restoring](Days/day39.md)
- [✔️] 📚 40 > [Social Network for code](Days/day40.md)
- [✔️] 📚 41 > [The Open Source Workflow](Days/day41.md)

### Containers 

- [✔️] 🏗️ 42 > [The Big Picture: Containers](Days/day42.md)
- [✔️] 🏗️ 43 > [What is Docker & Getting installed](Days/day43.md)
- [✔️] 🏗️ 44 > [Docker Images & Hands-On with Docker Desktop](Days/day44.md)
- [✔️] 🏗️ 45 > [The anatomy of a Docker Image](Days/day45.md)
- [✔️] 🏗️ 46 > [Docker Compose](Days/day46.md)
- [✔️] 🏗️ 47 > [Docker Networking & Security](Days/day47.md)
- [✔️] 🏗️ 48 > [Alternatives to Docker](Days/day48.md)

### Kubernetes

- [✔️] ☸ 49 > [The Big Picture: Kubernetes](Days/day49.md)
- [✔️] ☸ 50 > [Choosing your Kubernetes platform ](Days/day50.md)
- [✔️] ☸ 51 > [Deploying your first Kubernetes Cluster](Days/day51.md)
- [✔️] ☸ 52 > [Setting up a multinode Kubernetes Cluster](Days/day52.md)
- [✔️] ☸ 53 > [Rancher Overview - Hands On](Days/day53.md)
- [✔️] ☸ 54 > [Kubernetes Application Deployment](Days/day54.md)
- [✔️] ☸ 55 > [State and Ingress in Kubernetes](Days/day55.md)

### Learn Infrastructure as Code

- [✔️] 🤖 56 > [The Big Picture: IaC](Days/day56.md)
- [✔️] 🤖 57 > [An intro to Terraform ](Days/day57.md)
- [✔️] 🤖 58 > [HashiCorp Configuration Language (HCL)](Days/day58.md)
- [✔️] 🤖 59 > [Create a VM with Terraform & Variables](Days/day59.md)
- [✔️] 🤖 60 > [Docker Containers, Provisioners & Modules](Days/day60.md)
- [✔️] 🤖 61 > [Kubernetes & Multiple Environments](Days/day61.md)
- [✔️] 🤖 62 > [Testing, Tools & Alternatives](Days/day62.md)

### Automate Configuration Management

- [✔️] 📜 63 > [The Big Picture: Configuration Management](Days/day63.md)
- [✔️] 📜 64 > [Ansible: Getting Started](Days/day64.md)
- [✔️] 📜 65 > [Ansible Playbooks](Days/day65.md)
- [✔️] 📜 66 > [Ansible Playbooks Continued...](Days/day66.md)
- [✔️] 📜 67 > [Using Roles & Deploying a Loadbalancer](Days/day67.md)
- [✔️] 📜 68 > [Tags, Variables, Inventory & Database Server config](Days/day68.md)
- [✔️] 📜 69 > [All other things Ansible - Automation Controller, AWX, Vault](Days/day69.md)

### Create CI/CD Pipelines 

- [✔️] 🔄 70 > [The Big Picture: CI/CD Pipelines](Days/day70.md)
- [✔️] 🔄 71 > [What is Jenkins?](Days/day71.md)
- [✔️] 🔄 72 > [Getting hands on with Jenkins](Days/day72.md)
- [✔️] 🔄 73 > [Building a Jenkins pipeline](Days/day73.md)
- [✔️] 🔄 74 > [Hello World - Jenkinsfile App Pipeline](Days/day74.md)
- [✔️] 🔄 75 > [GitHub Actions Overview](Days/day75.md)
- [✔️] 🔄 76 > [ArgoCD Overview](Days/day76.md)

### Monitoring, Log Management, and Data Visualisation

- [✔️] 📈 77 > [The Big Picture: Monitoring](Days/day77.md)
- [✔️] 📈 78 > [Hands-On Monitoring Tools](Days/day78.md)
- [✔️] 📈 79 > [The Big Picture: Log Management](Days/day79.md)
- [✔️] 📈 80 > [ELK Stack](Days/day80.md)
- [✔️] 📈 81 > [Fluentd & FluentBit](Days/day81.md)
- [✔️] 📈 82 > [EFK Stack](Days/day82.md)
- [✔️] 📈 83 > [Data Visualisation - Grafana](Days/day83.md)

### Store & Protect Your Data

- [✔️] 🗃️ 84 > [The Big Picture: Data Management](Days/day84.md)
- [✔️] 🗃️ 85 > [Data Services](Days/day85.md)
- [✔️] 🗃️ 86 > [Backup all the platforms](Days/day86.md)
- [✔️] 🗃️ 87 > [Hands-On Backup & Recovery](Days/day87.md)
- [✔️] 🗃️ 88 > [Application Focused Backups](Days/day88.md)
- [✔️] 🗃️ 89 > [Disaster Recovery](Days/day89.md)
- [✔️] 🗃️ 90 > [Data & Application Mobility](Days/day90.md)

## License

Shield: [![CC BY-NC-SA 4.0][cc-by-nc-sa-shield]][cc-by-nc-sa]

This work is licensed under a
[Creative Commons Attribution-NonCommercial-ShareAlike 4.0 International License][cc-by-nc-sa].

[![CC BY-NC-SA 4.0][cc-by-nc-sa-image]][cc-by-nc-sa]

[cc-by-nc-sa]: http://creativecommons.org/licenses/by-nc-sa/4.0/
[cc-by-nc-sa-image]: https://licensebuttons.net/l/by-nc-sa/4.0/88x31.png
[cc-by-nc-sa-shield]: https://img.shields.io/badge/License-CC%20BY--NC--SA%204.0-lightgrey.svg<|MERGE_RESOLUTION|>--- conflicted
+++ resolved
@@ -30,15 +30,9 @@
 
 - [✔️] ⌨️ 7 > [全体像: DevOpsとプログラミング言語の学習](Days/day07.md)
 - [✔️] ⌨️ 8 > [GoとHello WorldのためのDevOps環境のセットアップ](Days/day08.md)
-<<<<<<< HEAD
-- [✔️] ⌨️ 9 > [Let's explain the Hello World code](Days/day09.md)
+- [✔️] ⌨️ 9 > [Hello Worldのコードを説明しましょう](Days/day09.md)
 - [✔️] ⌨️ 10 > [Goワークスペースとコードのコンパイルと実行](Days/day10.md)
-- [✔️] ⌨️ 11 > [Variables, Constants & Data Types](Days/day11.md)
-=======
-- [✔️] ⌨️ 9 > [Hello Worldのコードを説明しましょう](Days/day09.md)
-- [✔️] ⌨️ 10 > [The Go Workspace & Compiling & running code](Days/day10.md)
 - [✔️] ⌨️ 11 > [変数、定数、データ型](Days/day11.md)
->>>>>>> bf0dc191
 - [✔️] ⌨️ 12 > [Getting user input with Pointers and a finished program](Days/day12.md)
 - [✔️] ⌨️ 13 > [新しいアプリで進捗をツイート](Days/day13.md)
 
