---
title: '#90DaysOfDevOps - The Big Picture: Git - Version Control - Day 35'
published: false
description: 90DaysOfDevOps - The Big Picture Git - Version Control
tags: 'devops, 90daysofdevops, learning'
cover_image: null
canonical_url: null
id: 1049041
---

## The Big Picture: Git - Version Control

Before we get into git, we need to understand what version control is and why? In this opener for Git, we will take a look at what version control is, and the basics of git.

### What is Version Control?

Git is not the only version control system so here we want to cover what options and what methodologies are available around version control.

The most obvious and a big benefit of Version Control is the ability to track a project's history. We can look back over this repository using `git log` and see that we have many commits and many comments and what has happened so far in the project. Don't worry we will get into the commands later. Now think if this was an actual software project full of source code and multiple people are committing to our software at different times, different authors and then reviewers all are logged here so that we know what has happened, when, by whom and who reviewed.

![](Images/Day35_Git1.png)

Version Control before it was cool, would have been something like manually creating a copy of your version before you made changes. It might be that you also comment out old useless code with the just-in-case mentality.

![](Images/Day35_Git2.png)

<<<<<<< HEAD
I have started using version control over not just source code but pretty much anything, talks about projects like this (90DaysOfDevOps). Why not accept the features that rollback and log of everything that has gone on. 
=======
I have started using version control over not just source code but pretty much anything that talks about projects like this (90DaysOfDevOps) because why would you not want that rollback and log of everything that has gone on.
>>>>>>> 56125fda

However, a big disclaimer **Version Control is not a Backup!**

Another benefit of Version Control is the ability to manage multiple versions of a project, Let's create an example, we have a free app that is available on all operating systems and then we have a paid-for app also available on all operating systems. The majority of the code is shared between both applications. We could copy and paste our code each commit to each app but that is going to be very messy especially as you scale your development to more than just one person, also mistakes will be made.

The premium app is where we are going to have additional features, let's call them premium commits, the free edition will just contain the normal commits.

The way this is achieved in Version Control is through branching.

![](Images/Day35_Git3.png)

Branching allows for two code streams for the same app as we stated above. But we will still want new features that land in our source code-free version to be in our premium and to achieve this we have something called merging.

![](Images/Day35_Git4.png)

Now, this same easy but merging can be complicated because you could have a team working on the free edition and you could have another team working on the premium paid-for version and what if both change code that affects aspects of the overall code. Maybe a variable gets updated and breaks something. Then you have a conflict that breaks one of the features. Version Control cannot fix the conflicts that are down to you. But version control allows this to be easily managed.

The primary reason if you have not picked up so far for version control, in general, is the ability to collaborate. The ability to share code amongst developers and when I say code as I said before more and more we are seeing much more use cases for other reasons to use source control, maybe its a joint presentation you are working on with a colleague or a 90DaysOfDevOps challenge where you have the community offering their corrections and updates throughout the project.

Without version control how did teams of software developers even handle this? I find it hard enough when I am working on my projects to keep track of things. I expect they would split out the code into each functional module. Maybe a little part of the puzzle then was bringing the pieces together and then problems and issues before anything would get released.

With version control, we have a single source of truth. We might all still work on different modules but it enables us to collaborate better.

![](Images/Day35_Git5.png)

Another thing to mention here is that it's not just developers that can benefit from Version Control, it's all members of the team to have visibility but also tools all having awareness or leverage, Project Management tools can be linked here, tracking the work. We might also have a build machine for example Jenkins which we will talk about in another module. A tool that Builds and Packages the system, automating the deployment tests and metrics.

### What is Git?

Git is a tool that tracks changes to source code or any file, or we could also say Git is an open-source distributed version control system.

There are many ways in which git can be used on our systems, most commonly or at least for me I have seen it at the command line, but we also have graphical user interfaces and tools like Visual Studio Code that have git-aware operations we can take advantage of.

Now we are going to run through a high-level overview before we even get Git installed on our local machine.

Let's take the folder we created earlier.

![](Images/Day35_Git2.png)

<<<<<<< HEAD
To use this folder with version control we first need to initiate this directory using the `git init` command. For now, just think that this command puts our directory as a repository in a database somewhere on our computer. 
=======
To use this folder with version control we first need to initiate this directory using the `git init command. For now, just think that this command puts our directory as a repository in a database somewhere on our computer.
>>>>>>> 56125fda

![](Images/Day35_Git6.png)

Now we can create some files and folders and our source code can begin or maybe it already has and we have something in here already. We can use the `git add .` command which puts all files and folders in our directory into a snapshot but we have not yet committed anything to that database. We are just saying all files with the `.` are ready to be added.

![](Images/Day35_Git7.png)

Then we want to go ahead and commit our files, we do this with the `git commit -m "My First Commit"` command. We can give a reason for our commit and this is suggested so we know what has happened for each commit.

![](Images/Day35_Git8.png)

We can now see what has happened within the history of the project. Using the `git log` command.

![](Images/Day35_Git9.png)

<<<<<<< HEAD
If we create an additional file called `samplecode.ps1`, the status would become different. We can also check the status of our repository by using `git status` this shows we have nothing to commit and we can add a new file called samplecode.ps1. If we then run the same `git status` you will see that we file to be committed. 
=======
We can also check the status of our repository by using `git status` this shows we have nothing to commit and we can add a new file called sample code.ps1. If we then run the same `git status you will see that we file to be committed.
>>>>>>> 56125fda

![](Images/Day35_Git10.png)

Add our new file using the `git add sample code.ps1` command and then we can run `git status` again and see our file is ready to be committed.

![](Images/Day35_Git11.png)

Then issue `git commit -m "My Second Commit"` command.

![](Images/Day35_Git12.png)

Another `git status` now shows everything is clean again.

![](Images/Day35_Git13.png)

We can then use the `git log` command which shows the latest changes and first commit.

![](Images/Day35_Git14.png)

If we wanted to see the changes between our commits i.e what files have been added or modified we can use the `git diff b8f8 709a`

![](Images/Day35_Git15.png)

Which then displays what has changed in our case we added a new file.

![](Images/Day35_Git16.png)

<<<<<<< HEAD
We will go deeper into this later on but we can jump around our commits i.e we can go time travelling! By using our commit number we can use the `git checkout 709a` command to jump back in time without losing our new file. 
=======
We can also and we will go deeper into this later on but we can jump around our commits i.e we can go time travelling! By using our commit number we can use the `git checkout 709a` command to jump back in time without losing our new file.
>>>>>>> 56125fda

![](Images/Day35_Git17.png)

But then equally we will want to move forward as well and we can do this the same way with the commit number or you can see here we are using the `git switch -` command to undo our operation.

![](Images/Day35_Git18.png)

The TLDR;

- Tracking a project's history
- Managing multiple versions of a project
- Sharing code amongst developers and a wider scope of teams and tools
- Coordinating teamwork
- Oh and there is some time travel!

This might have seemed a jump around but hopefully, you can see without really knowing the commands used the powers and the big picture behind Version Control.

Next up we will be getting git installed and set up on your local machine and diving a little deeper into some other use cases and commands that we can achieve in Git.

## Resources

- [What is Version Control?](https://www.youtube.com/watch?v=Yc8sCSeMhi4)
- [Types of Version Control System](https://www.youtube.com/watch?v=kr62e_n6QuQ)
- [Git Tutorial for Beginners](https://www.youtube.com/watch?v=8JJ101D3knE&t=52s)
- [Git for Professionals Tutorial](https://www.youtube.com/watch?v=Uszj_k0DGsg)
- [Git and GitHub for Beginners - Crash Course](https://www.youtube.com/watch?v=RGOj5yH7evk&t=8s)
- [Complete Git and GitHub Tutorial](https://www.youtube.com/watch?v=apGV9Kg7ics)

See you on [Day 36](day36.md)<|MERGE_RESOLUTION|>--- conflicted
+++ resolved
@@ -24,11 +24,7 @@
 
 ![](Images/Day35_Git2.png)
 
-<<<<<<< HEAD
 I have started using version control over not just source code but pretty much anything, talks about projects like this (90DaysOfDevOps). Why not accept the features that rollback and log of everything that has gone on. 
-=======
-I have started using version control over not just source code but pretty much anything that talks about projects like this (90DaysOfDevOps) because why would you not want that rollback and log of everything that has gone on.
->>>>>>> 56125fda
 
 However, a big disclaimer **Version Control is not a Backup!**
 
@@ -68,11 +64,7 @@
 
 ![](Images/Day35_Git2.png)
 
-<<<<<<< HEAD
 To use this folder with version control we first need to initiate this directory using the `git init` command. For now, just think that this command puts our directory as a repository in a database somewhere on our computer. 
-=======
-To use this folder with version control we first need to initiate this directory using the `git init command. For now, just think that this command puts our directory as a repository in a database somewhere on our computer.
->>>>>>> 56125fda
 
 ![](Images/Day35_Git6.png)
 
@@ -88,11 +80,7 @@
 
 ![](Images/Day35_Git9.png)
 
-<<<<<<< HEAD
 If we create an additional file called `samplecode.ps1`, the status would become different. We can also check the status of our repository by using `git status` this shows we have nothing to commit and we can add a new file called samplecode.ps1. If we then run the same `git status` you will see that we file to be committed. 
-=======
-We can also check the status of our repository by using `git status` this shows we have nothing to commit and we can add a new file called sample code.ps1. If we then run the same `git status you will see that we file to be committed.
->>>>>>> 56125fda
 
 ![](Images/Day35_Git10.png)
 
@@ -120,11 +108,7 @@
 
 ![](Images/Day35_Git16.png)
 
-<<<<<<< HEAD
 We will go deeper into this later on but we can jump around our commits i.e we can go time travelling! By using our commit number we can use the `git checkout 709a` command to jump back in time without losing our new file. 
-=======
-We can also and we will go deeper into this later on but we can jump around our commits i.e we can go time travelling! By using our commit number we can use the `git checkout 709a` command to jump back in time without losing our new file.
->>>>>>> 56125fda
 
 ![](Images/Day35_Git17.png)
 
