## Setting up your DevOps environment for Go & Hello World

Before we get into some of the fundamentals of Go we should get Go installed on our workstation and do what every "learning programming 101" module teaches us which is to create the Hello World app. As this one is going to be walking through the steps to get Go installed on your workstation we are going to attempt to document the process in pictures so people can easily follow along. 

First of all, let's head on over to [go.dev/dl](https://go.dev/dl/) and you will be greeted with some available options for downloads. 

<<<<<<< HEAD
<<<<<<< HEAD
![](Images/Day8_Go1.png)
=======
![](images/Day8_Go1.png)
>>>>>>> 0ac66ebc9a84c60bf075f488d4e3e9d836828e2b
=======
![](Images/Day8_Go1.png)
>>>>>>> 3125e476

If we made it this far you probably know which workstation operating system you are running so select the appropriate download and then we can get installing. I am using Windows for this walkthrough, basically, from this next screen, we can leave all the defaults in place for now. ***(I will note that at the time of writing this was the latest version so screenshots might be out of date)*** 

![](Images/Day8_Go2.png)

Also note if you do have an older version of Go installed you will have to remove this before installing, Windows has this built into the installer and will remove and install as one. 

Once finished you should now open a command prompt/terminal and we want to check that we have Go installed. If you do not get the output that we see below then Go is not installed and you will need to retrace your steps. 

`go version`

![](Images/Day8_Go3.png)

Next up we want to check our environment for Go. This is always good to check to make sure your working directories are configured correctly, as you can see below we need to make sure you have the following directory on your system. 

![](Images/Day8_Go4.png)

Did you check? Are you following along? You will probably get something like the below if you try and navigate there. 

![](Images/Day8_Go5.png)

Ok, let's create that directory for ease I am going to use the mkdir command in my powershell terminal. We also need to create 3 folders within the Go folder as you will see also below. 

![](Images/Day8_Go6.png)

Now we have Go installed and we have our Go working directory ready for action. We now need an  integrated development environment (IDE) Now there are many out there available that you can use but the most common and the one I use is Visual Studio Code or Code. You can learn more about IDEs [here](https://www.youtube.com/watch?v=vUn5akOlFXQ). 

If you have not downloaded and installed VSCode already on your workstation then you can do so by heading [here](https://code.visualstudio.com/download). As you can see below you have your different OS options. 

![](Images/Day8_Go7.png)

Much the same as with the Go installation we are going to download and install and keep the defaults. Once complete you can open VSCode and you can select Open File and navigate to our Go directory that we created above. 

![](Images/Day8_Go8.png)

You may get a popup about trust, read it if you want and then hit Yes, trust the authors. (I am not responsible later on though if you start opening things you don't trust!)

Now you should see the three folders we also created earlier as well and what we want to do now is right click the src folder and create a new folder called `Hello`

![](Images/Day8_Go9.png)

Pretty easy stuff I would say up till this point? Now we are going to create our first Go Program with no understanding about anything we put in this next phase. 

Next create a file called `main.go` in your `Hello` folder. As soon as you hit enter on the main.go you will be asked if you want to install the Go extension and also packages you can also check that empty pkg file that we made a few steps back and notice that we should have some new packages in there now? 

![](Images/Day8_Go10.png)

Now let's get this Hello World app going, copy for the following code into your new main.go file and save that. 

```
package main

import "fmt"

func main() {
    fmt.Println("Hello #90DaysOfDevOps")
}
```
Now I appreciate that the above might make no sense at all, but we will cover more about functions, packages and more in later days. For now let's run our app. Back in the terminal and in our Hello folder we can now check that all is working. Using the command below we can check to see if our generic learning program is working. 

```
go run main.go
```
![](Images/Day8_Go11.png)

It doesn't end there though, what if we now want to take our program and run it on other Windows machines? We can do that by building our binary using the following command 

```
go build main.go
``` 
![](Images/Day8_Go12.png)

## Resources

- [StackOverflow 2021 Developer Survey](https://insights.stackoverflow.com/survey/2021)
- [Why we are choosing Golang to learn](https://www.youtube.com/watch?v=7pLqIIAqZD4&t=9s)
- [Jake Wright - Learn Go in 12 minutes](https://www.youtube.com/watch?v=C8LgvuEBraI&t=312s) 
- [Techworld with Nana - Golang full course - 3 hours 24 mins](https://www.youtube.com/watch?v=yyUHQIec83I) 
- [**NOT FREE** Nigel Poulton Pluralsight - Go Fundamentals - 3 hours 26 mins](https://www.pluralsight.com/courses/go-fundamentals) 
- [FreeCodeCamp -  Learn Go Programming - Golang Tutorial for Beginners](https://www.youtube.com/watch?v=YS4e4q9oBaU&t=1025s) 
- [Hitesh Choudhary - Complete playlist](https://www.youtube.com/playlist?list=PLRAV69dS1uWSR89FRQGZ6q9BR2b44Tr9N) 

See you on [Day 9](day9.md).

![](images\Day8_Go13.png)
<|MERGE_RESOLUTION|>--- conflicted
+++ resolved
@@ -4,15 +4,7 @@
 
 First of all, let's head on over to [go.dev/dl](https://go.dev/dl/) and you will be greeted with some available options for downloads. 
 
-<<<<<<< HEAD
-<<<<<<< HEAD
 ![](Images/Day8_Go1.png)
-=======
-![](images/Day8_Go1.png)
->>>>>>> 0ac66ebc9a84c60bf075f488d4e3e9d836828e2b
-=======
-![](Images/Day8_Go1.png)
->>>>>>> 3125e476
 
 If we made it this far you probably know which workstation operating system you are running so select the appropriate download and then we can get installing. I am using Windows for this walkthrough, basically, from this next screen, we can leave all the defaults in place for now. ***(I will note that at the time of writing this was the latest version so screenshots might be out of date)*** 
 
