# 90DaysOfDevOps

<p align="center">
 <img src="logo.png?raw=true" alt="90DaysOfDevOps Logo" width="50%" height="50%" />
</p>

Welcome to 2024, we have some exciting stuff going on here and we want to use the 2024 edition to celebrate the community. 

For those new around here this repository was started in 2022 with my learning journey into DevOps, getting a better foundational knowledge of "DevOps". In 2023 we invited some friends to contribute on their subject to enable the community more learning content and resources. 

In 2024 we are going big and getting more of the community involved and exploring a new format. For each day we will have a video session from a member of the community sharing their story, demos and or projects. 

A big thing about the repository has been the accessibility in regards that all tools and hands-on scenarios we have walked through are freely available to the community. This will continue to be the ethos of this community and event. 

[![ko-fi](https://ko-fi.com/img/githubbutton_sm.svg)](https://ko-fi.com/N4N33YRCS)

If you have questions and want to get involved then join the discord and share your questions and stories with the community.

[![](https://dcbadge.vercel.app/api/server/vqwPrNQsyK)](https://discord.gg/vqwPrNQsyK)

Or contact us via Twitter, my handle is [@MichaelCade1](https://twitter.com/MichaelCade1) you can find the authors for 2023 also on Twitter linked below.

## Agenda

- [✔️][✔️] ♾️ 1 > [2024 - Community Edition - Introduction](2024/day01.md) - Michael Cade
- [✔️][✔️] ♾️ 2 > [The Digital Factory](2024/day02.md) - Romano Roth
- [✔️][✔️] ♾️ 3 > [High-performing engineering teams and the Holy Grail](2024/day03.md) - Jeremy Meiss
- [✔️][✔️] ♾️ 4 > [Manage Kubernetes Add-Ons for Multiple Clusters Using Cluster Run-Time State](2024/day04.md) - Gianluca Mardente
- [✔️][✔️] ♾️ 5 > [Cross-functional empathy](2024/day05.md) - Chris Kranz
- [✔️][✔️] ♾️ 6 > [Kubernetes RBAC with Ansible](2024/day06.md) - Elif Samedin & Andrei Buzoianu
- [✔️][✔️] ♾️ 7 > [Automate like a pro: Dealing with test automation hassles](2024/day07.md) - Mesut Durukal
- [✔️][✔️] ♾️ 8 > [Culinary Coding: Crafting Infrastructure Recipes with OpenTofu](2024/day08.md) - Kaiwalya Koparkar
- [✔️][✔️] ♾️ 9 > [Why should developers care about container security?](2024/day09.md) - Eric Smalling
- [✔️][✔️] ♾️ 10 > [Is Kubernetes Too Complicated?](2024/day10.md) - Julia Furst
- [✔️][✔️] ♾️ 11 > [Building Resilience: A Journey of Crafting and Validating Our Disaster Recovery Plan](2024/day11.md) - Yedidya Schwartz
- [✔️][✔️] ♾️ 12 > [Know your data: The Stats behind the Alerts](2024/day12.md) - Dave McAllister
- [✔️][✔️] ♾️ 13 > [Architecting for Versatility](2024/day13.md) - Tim Banks
- [✔️][✔️] ♾️ 14 > [An introduction to API Security in Kubernetes](2024/day14.md) - Geoff Burke
- [✔️][✔️] ♾️ 15 > [Using code dependency analysis to decide what to test](2024/day15.md) - Patrick Kusebauch 
- [✔️][✔️] ♾️ 16 > [Smarter, Better, Faster, Stronger - Testing at Scale](2024/day16.md) - Ada Lündhé
- [✔️][✔️] ♾️ 17 > [From Chaos to Resilience: Decoding the Secrets of Production Readiness](2024/day17.md) - Alejandro Pedraza Borrero
- [✔️][✔️] ♾️ 18 > [Platform Engineering Is Not About Tech](2024/day18.md) - Nicolò Cambiaso Erizzo & Francesca Carta
- [✔️][✔️] ♾️ 19 > [Building Efficient and Secure Docker Images with Multi-Stage Builds](2024/day19.md) - Pradumna V Saraf
- [✔️][✔️] ♾️ 20 > [Navigating the Vast DevOps Terrain: Strategies for Learning and Staying Current](2024/day20.md) - Kunal Kushwaha
- [✔️][✔️] ♾️ 21 > [Azure ARM now got Bicep](2024/day21.md) - Tushar Kumar
<<<<<<< HEAD
- [ ][ ] ♾️ 22 > [Test in Production with Kubernetes and Telepresence](2024/day22.md) - Mohammad-Ali A'râbi
- [ ][ ] ♾️ 23 > [SQL Server 2022 on Linux Containers and Kubernetes from Zero to a Hero!](2024/day23.md) - Yitzhak David
- [ ][✔️] ♾️ 24 > [DevSecOps - Defined, Explained & Explored](2024/day24.md) - Sameer Paradkar
- [ ][✔️] ♾️ 25 > [Kube-Nation: Exploring the Land of Kubernetes](2024/day25.md) - Siddhant Khisty & Aakansha Priya
- [ ][✔️] ♾️ 26 > [Advanced Code Coverage with Jenkins and API Mocking](2024/day26.md) - Oleg Nenashev
- [ ][ ] ♾️ 27 > [From Automated to Automatic - Event-Driven Infrastructure Management with Ansible](2024/day27.md) - Daniel Bodky
- [ ][ ] ♾️ 28 > [Policy-as-Code Super-Powers! Rethinking Modern IaC With Service Mesh And CNI](2024/day28.md) - Kat Morgan & Marino Wijay
=======
- [✔️][✔️] ♾️ 22 > [Test in Production with Kubernetes and Telepresence](2024/day22.md) - Mohammad-Ali A'râbi
- [✔️][✔️] ♾️ 23 > [SQL Server 2022 on Linux Containers and Kubernetes from Zero to a Hero!](2024/day23.md) - Yitzhak David
- [✔️][✔️] ♾️ 24 > [DevSecOps - Defined, Explained & Explored](2024/day24.md) - Sameer Paradkar
- [✔️][✔️] ♾️ 25 > [Kube-Nation: Exploring the Land of Kubernetes](2024/day25.md) - Siddhant Khisty & Aakansha Priya
- [✔️][✔️] ♾️ 26 > [Advanced Code Coverage with Jenkins and API Mocking](2024/day26.md) - Oleg Nenashev 
- [✔️][✔️] ♾️ 27 > [From Automated to Automatic - Event-Driven Infrastructure Management with Ansible](2024/day27.md) - Daniel Bodky
- [✔️][✔️] ♾️ 28 > [Talos Linux on VMware vSphere](2024/day28.md) - Michael Cade
>>>>>>> fcd8611d
- [ ][ ] ♾️ 29 > [The Reverse Technology Thrust](2024/day29.md) - Rom Adams
- [ ][✔️] ♾️ 30 > [How GitHub delivers GitHub using GitHub](2024/day30.md) - April Edwards
- [ ][✔️] ♾️ 31 > [GitOps on AKS](2024/day31.md) - Richard Hooper, Wesley Haakman, Karl Cooke
- [ ][✔️] ♾️ 32 > [Cracking Cholera’s Code: Victorian Insights for Today’s Technologist](2024/day32.md) - Simon Copsey
- [ ][✔️] ♾️ 33 > [GitOps made simple with ArgoCD and GitHub Actions](2024/day33.md) - Arsh Sharma 
- [ ][✔️] ♾️ 34 > [How to Implement Automated Deployment Pipelines for Your DevOps Projects](2024/day34.md) - Neel Shah
- [ ][ ] ♾️ 35 > [](2024/day35.md) 
- [ ][ ] ♾️ 36 > [Exploring Firecracker](2024/day36.md) - Irine Kokilashvili
- [ ][✔️] ♾️ 37 > [Practical introduction to OpenTelemetry tracing](2024/day37.md) - Nicolas Fränkel
- [ ][✔️] ♾️ 38 > [Open Standards: Empowering Cloud-Native Innovation](2024/day38.md) - Kunal Verma
- [ ][✔️] ♾️ 39 > [DIs TLS in Kubernetes really that hard to understand?](2024/day39.md) - Shivang Shandilya
- [ ][✔️] ♾️ 40 > [Infrastructure as Code - A look at Azure Bicep and Terraform](2024/day40.md) - Sarah Lean
- [ ][ ] ♾️ 41 > [My journey to reimagining DevOps: Ushering in the Second Wave](2024/day41.md) - Brit Myers
- [ ][ ] ♾️ 42 > [The North Star: Risk-driven security](2024/day42.md) - Jonny Tyers
- [ ][ ] ♾️ 43 > [End to End Data Governance using AWS Serverless Stack](2024/day43.md) - Ankit Sheth
- [ ][✔️] ♾️ 44 > [The Lean DevOps Playbook: Make it a success from Day one](2024/day44.md) - Aman Sharma
- [ ][ ] ♾️ 45 > [Microsoft DevOps Solutions or how to integrate the best of Azure DevOps and GitHub](2024/day45.md) - Peter De Tender
- [ ][ ] ♾️ 46 > [Mastering AWS Systems Manager: Simplifying Infrastructure Management](2024/day46.md) - Adit Modi
- [ ][ ] ♾️ 47 > [From Puddings to Platforms: Bringing Ideas to life with ChatGPT](2024/day47.md) - Anthony Spiteri
- [ ][ ] ♾️ 48 > [Azure logic app, low / no code](2024/day48.md) - Ian Engelbrecht
- [ ][ ] ♾️ 49 > [From Confusion To Clarity: How Gherkin And Specflow Ensures Clear Requirements and Bug-Free Apps](2024/day49.md) - Steffen Jørgensen
- [ ][ ] ♾️ 50 > [State of cloud native 2024](2024/day50.md) - Saiyam Pathak
- [ ][ ] ♾️ 51 > [PCI Compliance in the Cloud](2024/day51.md) - Barinua Kane
- [ ][ ] ♾️ 52 > [Multi-Model Databases and its place in DevOps](2024/day52.md) - Pratim Bhosale
- [ ][ ] ♾️ 53 > [Implementing SRE (Site Reliability Engineering)](2024/day53.md) - Andy Babiec
- [ ][✔️] ♾️ 54 > [Let's go sidecarless in Ambient Mesh!](2024/day54.md) - Leon Nunes
- [ ][✔️] ♾️ 55 > [Bringing Together IaC and CM with Terraform Provider for Ansible](2024/day55.md) - Razvan Ionescu
- [ ][ ] ♾️ 56 > [Automated database deployment within the DevOps process](2024/day56.md) - Marc Müller
- [ ][ ] ♾️ 57 > [Multi-Cloud Service Discovery and Load Balancing](2024/day57.md) - Vladislav Bilay
- [ ][ ] ♾️ 58 > [OSV Scanner: A Powerful Tool for Open Source Security](2024/day58.md) - Paras Mamgain
- [ ][ ] ♾️ 59 > [Continuous Delivery pipelines for cloud infrastructure](2024/day59.md) - Michael Lihs
- [ ][ ] ♾️ 60 > [Migrating a monolith to Cloud-Native and the stumbling blocks that you don’t know about](2024/day60.md) - JJ Asghar
- [ ][✔️] ♾️ 61 > [Demystifying Modernisation: True Potential of Cloud Technology](2024/day61.md) - Anupam Phoghat
- [ ][ ] ♾️ 62 > [Chatbots are going to destroy infrastructures and your cloud bills](2024/day62.md) - Stanislas Girard
- [ ][ ] ♾️ 63 > [Introduction to Database Operators for Kubernetes](2024/day63.md) - Juarez Junior
- [ ][ ] ♾️ 64 > [The Invisible Guardians: Unveiling the Power of Monitoring and Observability in the Digital Age](2024/day64.md) - Santosh Kumar Perumal
- [ ][✔️] ♾️ 65 > [Azure pertinent DevOps for non-coders](2024/day65.md) - Sucheta Gawade
- [ ][✔️] ♾️ 66 > [A Developer's Journey to the DevOps: The Synergy of Two Worlds](2024/day66.md) - Jonah Andersson
- [ ][ ] ♾️ 67 > [Art of DevOps: Harmonizing Code, Culture, and Continuous Delivery](2024/day67.md) - Rohit Ghumare
- [ ][ ] ♾️ 68 > [Service Mesh for Kubernetes 101: The Secret Sauce to Effortless Microservices Management](2024/day68.md) - Mohd Imran
- [ ][ ] ♾️ 69 > [Enhancing Kubernetes security, visibility, and networking control logic](2024/day69.md) - Dean Lewis
- [ ][✔️] ♾️ 70 > [Simplified Cloud Adoption with Microsoft's Terraforms Azure Landing Zone Module](2024/day70.md) - Simone Bennett
- [ ][✔️] ♾️ 71 > [Azure for DevSecOps Operators](2024/day71.md) - Kevin Evans
- [ ][ ] ♾️ 72 > [Infrastructure as Code with Pulumi](2024/day72.md) - Scott Lowe
- [ ][ ] ♾️ 73 > [E2E Test Before Merge](2024/day73.md) - Natalie Lunbeck
- [ ][ ] ♾️ 74 > [Workload Identity Federation with Azure DevOps and Terraform](2024/day74.md) - Arindam Mitra
- [ ][ ] ♾️ 75 > [Achieving Regulatory Compliance in Multi-Cloud Deployments with Terraform](2024/day75.md) - Eric Evans
- [ ][ ] ♾️ 76 > [All you need to know about AWS CDK.](2024/day76.md) - Amogha Kancharla
- [ ][ ] ♾️ 77 > [DConnect to Microsoft APIs in Azure DevOps Pipelines using Workload Identity Federation](2024/day77.md) - Jan Vidar Elven
- [ ][ ] ♾️ 78 > [Scaling Terraform Deployments with GitHub Actions: Essential Configurations](2024/day78.md) - Thomas Thornton
- [ ][✔️] ♾️ 79 > [DevEdOps](2024/day79.md) - Adam Leskis
- [ ][ ] ♾️ 80 > [Unlocking K8s Troubleshooting Best Practices with Botkube](2024/day80.md) - Maria Ashby
- [ ][✔️] ♾️ 81 > [Leveraging Kubernetes to build a better Cloud Native Development Experience](2024/day81.md) - Nitish Kumar
- [ ][ ] ♾️ 82 > [Dev Containers in VS Code](2024/day82.md) - Chris Ayers
- [ ][ ] ♾️ 83 > [IaC with Pulumi and GitHub Actions](2024/day83.md) - Till Spindler
- [ ][✔️] ♾️ 84 > [Hacking Kubernetes For Beginners](2024/day84.md) - Benoit Entzmann
- [ ][✔️] ♾️ 85 > [Reuse, Don't Repeat - Creating an Infrastructure as Code Module Library](2024/day85.md) - Sam Cogan
- [ ][✔️] ♾️ 86 > [Tools To Make Your Terminal DevOps and Kubernetes Friendly](2024/day86.md) - Maryam Tavakkoli
- [ ][✔️] ♾️ 87 > [Hands-on Performance Testing with k6](2024/day87.md) - Pepe Cano
- [ ][✔️] ♾️ 88 > [What Developers Want from Internal Developer Portals](2024/day88.md) - Ganesh Datta
- [ ][✔️] ♾️ 89 > [Seeding Infrastructures: Merging Terraform with Generative AI for Effortless DevOps Gardens](2024/day89.md) - Renaldi Gondosubroto
- [ ][ ] ♾️ 90 > [Fighting fire with fire: Why we cannot always prevent technical issues with more tech](2024/day90.md) - Anaïs Urlichs

- [ ][ ] ♾️ 91 > [Day 91 - March 31st 2024 - Closing](2024/day90.md) - Michael Cade

- Building Scalable Infrastructure For Advanced Air Mobility - Dan Lambeth
- Elevating DevSecOps with Modern CDNs - Richard Yew
- Empowering Developers with No Container Knowledge to build & deploy app on OpenShift - Shan N/A
- Streamlining Data Pipelines: CI/CD Best Practices for Efficient Deployments - Monika Rajput
- A practical guide to Test-Driven Development of infrastructure code - David Pazdera
- Saving Cloud Costs Using Existing Prometheus Metrics - Pavan Gudiwada
- Code, Connect, and Conquer: Mastering Personal Branding for Developers - Pavan Belagatti
- Mastering AWS OpenSearch: Terraform Provisioning and Cost Efficiency Series - Ranjini Ganeshan
- GitOps: The next Frontier in DevOps! - Megha Kadur
- Container Security for Enterprise Kubernetes environments - Imran Roshan
- Navigating Cloud-Native DevOps: Strategies for Seamless Deployment - Yhorby Matias
- Distracted Development - Josh Ether
- Continuous Delivery: From Distributed Monolith to Microservices as a unit of deployment - Naresh Waswani
- DevSecOps: Integrating Security into the DevOps Pipeline - Reda Hajjami
- Policy-as-Code Super-Powers! Rethinking Modern IaC With Service Mesh And CNI- Kat Morgan & Marino Wijay<|MERGE_RESOLUTION|>--- conflicted
+++ resolved
@@ -1,142 +1,132 @@
-# 90DaysOfDevOps
-
-<p align="center">
- <img src="logo.png?raw=true" alt="90DaysOfDevOps Logo" width="50%" height="50%" />
-</p>
-
-Welcome to 2024, we have some exciting stuff going on here and we want to use the 2024 edition to celebrate the community. 
-
-For those new around here this repository was started in 2022 with my learning journey into DevOps, getting a better foundational knowledge of "DevOps". In 2023 we invited some friends to contribute on their subject to enable the community more learning content and resources. 
-
-In 2024 we are going big and getting more of the community involved and exploring a new format. For each day we will have a video session from a member of the community sharing their story, demos and or projects. 
-
-A big thing about the repository has been the accessibility in regards that all tools and hands-on scenarios we have walked through are freely available to the community. This will continue to be the ethos of this community and event. 
-
-[![ko-fi](https://ko-fi.com/img/githubbutton_sm.svg)](https://ko-fi.com/N4N33YRCS)
-
-If you have questions and want to get involved then join the discord and share your questions and stories with the community.
-
-[![](https://dcbadge.vercel.app/api/server/vqwPrNQsyK)](https://discord.gg/vqwPrNQsyK)
-
-Or contact us via Twitter, my handle is [@MichaelCade1](https://twitter.com/MichaelCade1) you can find the authors for 2023 also on Twitter linked below.
-
-## Agenda
-
-- [✔️][✔️] ♾️ 1 > [2024 - Community Edition - Introduction](2024/day01.md) - Michael Cade
-- [✔️][✔️] ♾️ 2 > [The Digital Factory](2024/day02.md) - Romano Roth
-- [✔️][✔️] ♾️ 3 > [High-performing engineering teams and the Holy Grail](2024/day03.md) - Jeremy Meiss
-- [✔️][✔️] ♾️ 4 > [Manage Kubernetes Add-Ons for Multiple Clusters Using Cluster Run-Time State](2024/day04.md) - Gianluca Mardente
-- [✔️][✔️] ♾️ 5 > [Cross-functional empathy](2024/day05.md) - Chris Kranz
-- [✔️][✔️] ♾️ 6 > [Kubernetes RBAC with Ansible](2024/day06.md) - Elif Samedin & Andrei Buzoianu
-- [✔️][✔️] ♾️ 7 > [Automate like a pro: Dealing with test automation hassles](2024/day07.md) - Mesut Durukal
-- [✔️][✔️] ♾️ 8 > [Culinary Coding: Crafting Infrastructure Recipes with OpenTofu](2024/day08.md) - Kaiwalya Koparkar
-- [✔️][✔️] ♾️ 9 > [Why should developers care about container security?](2024/day09.md) - Eric Smalling
-- [✔️][✔️] ♾️ 10 > [Is Kubernetes Too Complicated?](2024/day10.md) - Julia Furst
-- [✔️][✔️] ♾️ 11 > [Building Resilience: A Journey of Crafting and Validating Our Disaster Recovery Plan](2024/day11.md) - Yedidya Schwartz
-- [✔️][✔️] ♾️ 12 > [Know your data: The Stats behind the Alerts](2024/day12.md) - Dave McAllister
-- [✔️][✔️] ♾️ 13 > [Architecting for Versatility](2024/day13.md) - Tim Banks
-- [✔️][✔️] ♾️ 14 > [An introduction to API Security in Kubernetes](2024/day14.md) - Geoff Burke
-- [✔️][✔️] ♾️ 15 > [Using code dependency analysis to decide what to test](2024/day15.md) - Patrick Kusebauch 
-- [✔️][✔️] ♾️ 16 > [Smarter, Better, Faster, Stronger - Testing at Scale](2024/day16.md) - Ada Lündhé
-- [✔️][✔️] ♾️ 17 > [From Chaos to Resilience: Decoding the Secrets of Production Readiness](2024/day17.md) - Alejandro Pedraza Borrero
-- [✔️][✔️] ♾️ 18 > [Platform Engineering Is Not About Tech](2024/day18.md) - Nicolò Cambiaso Erizzo & Francesca Carta
-- [✔️][✔️] ♾️ 19 > [Building Efficient and Secure Docker Images with Multi-Stage Builds](2024/day19.md) - Pradumna V Saraf
-- [✔️][✔️] ♾️ 20 > [Navigating the Vast DevOps Terrain: Strategies for Learning and Staying Current](2024/day20.md) - Kunal Kushwaha
-- [✔️][✔️] ♾️ 21 > [Azure ARM now got Bicep](2024/day21.md) - Tushar Kumar
-<<<<<<< HEAD
-- [ ][ ] ♾️ 22 > [Test in Production with Kubernetes and Telepresence](2024/day22.md) - Mohammad-Ali A'râbi
-- [ ][ ] ♾️ 23 > [SQL Server 2022 on Linux Containers and Kubernetes from Zero to a Hero!](2024/day23.md) - Yitzhak David
-- [ ][✔️] ♾️ 24 > [DevSecOps - Defined, Explained & Explored](2024/day24.md) - Sameer Paradkar
-- [ ][✔️] ♾️ 25 > [Kube-Nation: Exploring the Land of Kubernetes](2024/day25.md) - Siddhant Khisty & Aakansha Priya
-- [ ][✔️] ♾️ 26 > [Advanced Code Coverage with Jenkins and API Mocking](2024/day26.md) - Oleg Nenashev
-- [ ][ ] ♾️ 27 > [From Automated to Automatic - Event-Driven Infrastructure Management with Ansible](2024/day27.md) - Daniel Bodky
-- [ ][ ] ♾️ 28 > [Policy-as-Code Super-Powers! Rethinking Modern IaC With Service Mesh And CNI](2024/day28.md) - Kat Morgan & Marino Wijay
-=======
-- [✔️][✔️] ♾️ 22 > [Test in Production with Kubernetes and Telepresence](2024/day22.md) - Mohammad-Ali A'râbi
-- [✔️][✔️] ♾️ 23 > [SQL Server 2022 on Linux Containers and Kubernetes from Zero to a Hero!](2024/day23.md) - Yitzhak David
-- [✔️][✔️] ♾️ 24 > [DevSecOps - Defined, Explained & Explored](2024/day24.md) - Sameer Paradkar
-- [✔️][✔️] ♾️ 25 > [Kube-Nation: Exploring the Land of Kubernetes](2024/day25.md) - Siddhant Khisty & Aakansha Priya
-- [✔️][✔️] ♾️ 26 > [Advanced Code Coverage with Jenkins and API Mocking](2024/day26.md) - Oleg Nenashev 
-- [✔️][✔️] ♾️ 27 > [From Automated to Automatic - Event-Driven Infrastructure Management with Ansible](2024/day27.md) - Daniel Bodky
-- [✔️][✔️] ♾️ 28 > [Talos Linux on VMware vSphere](2024/day28.md) - Michael Cade
->>>>>>> fcd8611d
-- [ ][ ] ♾️ 29 > [The Reverse Technology Thrust](2024/day29.md) - Rom Adams
-- [ ][✔️] ♾️ 30 > [How GitHub delivers GitHub using GitHub](2024/day30.md) - April Edwards
-- [ ][✔️] ♾️ 31 > [GitOps on AKS](2024/day31.md) - Richard Hooper, Wesley Haakman, Karl Cooke
-- [ ][✔️] ♾️ 32 > [Cracking Cholera’s Code: Victorian Insights for Today’s Technologist](2024/day32.md) - Simon Copsey
-- [ ][✔️] ♾️ 33 > [GitOps made simple with ArgoCD and GitHub Actions](2024/day33.md) - Arsh Sharma 
-- [ ][✔️] ♾️ 34 > [How to Implement Automated Deployment Pipelines for Your DevOps Projects](2024/day34.md) - Neel Shah
-- [ ][ ] ♾️ 35 > [](2024/day35.md) 
-- [ ][ ] ♾️ 36 > [Exploring Firecracker](2024/day36.md) - Irine Kokilashvili
-- [ ][✔️] ♾️ 37 > [Practical introduction to OpenTelemetry tracing](2024/day37.md) - Nicolas Fränkel
-- [ ][✔️] ♾️ 38 > [Open Standards: Empowering Cloud-Native Innovation](2024/day38.md) - Kunal Verma
-- [ ][✔️] ♾️ 39 > [DIs TLS in Kubernetes really that hard to understand?](2024/day39.md) - Shivang Shandilya
-- [ ][✔️] ♾️ 40 > [Infrastructure as Code - A look at Azure Bicep and Terraform](2024/day40.md) - Sarah Lean
-- [ ][ ] ♾️ 41 > [My journey to reimagining DevOps: Ushering in the Second Wave](2024/day41.md) - Brit Myers
-- [ ][ ] ♾️ 42 > [The North Star: Risk-driven security](2024/day42.md) - Jonny Tyers
-- [ ][ ] ♾️ 43 > [End to End Data Governance using AWS Serverless Stack](2024/day43.md) - Ankit Sheth
-- [ ][✔️] ♾️ 44 > [The Lean DevOps Playbook: Make it a success from Day one](2024/day44.md) - Aman Sharma
-- [ ][ ] ♾️ 45 > [Microsoft DevOps Solutions or how to integrate the best of Azure DevOps and GitHub](2024/day45.md) - Peter De Tender
-- [ ][ ] ♾️ 46 > [Mastering AWS Systems Manager: Simplifying Infrastructure Management](2024/day46.md) - Adit Modi
-- [ ][ ] ♾️ 47 > [From Puddings to Platforms: Bringing Ideas to life with ChatGPT](2024/day47.md) - Anthony Spiteri
-- [ ][ ] ♾️ 48 > [Azure logic app, low / no code](2024/day48.md) - Ian Engelbrecht
-- [ ][ ] ♾️ 49 > [From Confusion To Clarity: How Gherkin And Specflow Ensures Clear Requirements and Bug-Free Apps](2024/day49.md) - Steffen Jørgensen
-- [ ][ ] ♾️ 50 > [State of cloud native 2024](2024/day50.md) - Saiyam Pathak
-- [ ][ ] ♾️ 51 > [PCI Compliance in the Cloud](2024/day51.md) - Barinua Kane
-- [ ][ ] ♾️ 52 > [Multi-Model Databases and its place in DevOps](2024/day52.md) - Pratim Bhosale
-- [ ][ ] ♾️ 53 > [Implementing SRE (Site Reliability Engineering)](2024/day53.md) - Andy Babiec
-- [ ][✔️] ♾️ 54 > [Let's go sidecarless in Ambient Mesh!](2024/day54.md) - Leon Nunes
-- [ ][✔️] ♾️ 55 > [Bringing Together IaC and CM with Terraform Provider for Ansible](2024/day55.md) - Razvan Ionescu
-- [ ][ ] ♾️ 56 > [Automated database deployment within the DevOps process](2024/day56.md) - Marc Müller
-- [ ][ ] ♾️ 57 > [Multi-Cloud Service Discovery and Load Balancing](2024/day57.md) - Vladislav Bilay
-- [ ][ ] ♾️ 58 > [OSV Scanner: A Powerful Tool for Open Source Security](2024/day58.md) - Paras Mamgain
-- [ ][ ] ♾️ 59 > [Continuous Delivery pipelines for cloud infrastructure](2024/day59.md) - Michael Lihs
-- [ ][ ] ♾️ 60 > [Migrating a monolith to Cloud-Native and the stumbling blocks that you don’t know about](2024/day60.md) - JJ Asghar
-- [ ][✔️] ♾️ 61 > [Demystifying Modernisation: True Potential of Cloud Technology](2024/day61.md) - Anupam Phoghat
-- [ ][ ] ♾️ 62 > [Chatbots are going to destroy infrastructures and your cloud bills](2024/day62.md) - Stanislas Girard
-- [ ][ ] ♾️ 63 > [Introduction to Database Operators for Kubernetes](2024/day63.md) - Juarez Junior
-- [ ][ ] ♾️ 64 > [The Invisible Guardians: Unveiling the Power of Monitoring and Observability in the Digital Age](2024/day64.md) - Santosh Kumar Perumal
-- [ ][✔️] ♾️ 65 > [Azure pertinent DevOps for non-coders](2024/day65.md) - Sucheta Gawade
-- [ ][✔️] ♾️ 66 > [A Developer's Journey to the DevOps: The Synergy of Two Worlds](2024/day66.md) - Jonah Andersson
-- [ ][ ] ♾️ 67 > [Art of DevOps: Harmonizing Code, Culture, and Continuous Delivery](2024/day67.md) - Rohit Ghumare
-- [ ][ ] ♾️ 68 > [Service Mesh for Kubernetes 101: The Secret Sauce to Effortless Microservices Management](2024/day68.md) - Mohd Imran
-- [ ][ ] ♾️ 69 > [Enhancing Kubernetes security, visibility, and networking control logic](2024/day69.md) - Dean Lewis
-- [ ][✔️] ♾️ 70 > [Simplified Cloud Adoption with Microsoft's Terraforms Azure Landing Zone Module](2024/day70.md) - Simone Bennett
-- [ ][✔️] ♾️ 71 > [Azure for DevSecOps Operators](2024/day71.md) - Kevin Evans
-- [ ][ ] ♾️ 72 > [Infrastructure as Code with Pulumi](2024/day72.md) - Scott Lowe
-- [ ][ ] ♾️ 73 > [E2E Test Before Merge](2024/day73.md) - Natalie Lunbeck
-- [ ][ ] ♾️ 74 > [Workload Identity Federation with Azure DevOps and Terraform](2024/day74.md) - Arindam Mitra
-- [ ][ ] ♾️ 75 > [Achieving Regulatory Compliance in Multi-Cloud Deployments with Terraform](2024/day75.md) - Eric Evans
-- [ ][ ] ♾️ 76 > [All you need to know about AWS CDK.](2024/day76.md) - Amogha Kancharla
-- [ ][ ] ♾️ 77 > [DConnect to Microsoft APIs in Azure DevOps Pipelines using Workload Identity Federation](2024/day77.md) - Jan Vidar Elven
-- [ ][ ] ♾️ 78 > [Scaling Terraform Deployments with GitHub Actions: Essential Configurations](2024/day78.md) - Thomas Thornton
-- [ ][✔️] ♾️ 79 > [DevEdOps](2024/day79.md) - Adam Leskis
-- [ ][ ] ♾️ 80 > [Unlocking K8s Troubleshooting Best Practices with Botkube](2024/day80.md) - Maria Ashby
-- [ ][✔️] ♾️ 81 > [Leveraging Kubernetes to build a better Cloud Native Development Experience](2024/day81.md) - Nitish Kumar
-- [ ][ ] ♾️ 82 > [Dev Containers in VS Code](2024/day82.md) - Chris Ayers
-- [ ][ ] ♾️ 83 > [IaC with Pulumi and GitHub Actions](2024/day83.md) - Till Spindler
-- [ ][✔️] ♾️ 84 > [Hacking Kubernetes For Beginners](2024/day84.md) - Benoit Entzmann
-- [ ][✔️] ♾️ 85 > [Reuse, Don't Repeat - Creating an Infrastructure as Code Module Library](2024/day85.md) - Sam Cogan
-- [ ][✔️] ♾️ 86 > [Tools To Make Your Terminal DevOps and Kubernetes Friendly](2024/day86.md) - Maryam Tavakkoli
-- [ ][✔️] ♾️ 87 > [Hands-on Performance Testing with k6](2024/day87.md) - Pepe Cano
-- [ ][✔️] ♾️ 88 > [What Developers Want from Internal Developer Portals](2024/day88.md) - Ganesh Datta
-- [ ][✔️] ♾️ 89 > [Seeding Infrastructures: Merging Terraform with Generative AI for Effortless DevOps Gardens](2024/day89.md) - Renaldi Gondosubroto
-- [ ][ ] ♾️ 90 > [Fighting fire with fire: Why we cannot always prevent technical issues with more tech](2024/day90.md) - Anaïs Urlichs
-
-- [ ][ ] ♾️ 91 > [Day 91 - March 31st 2024 - Closing](2024/day90.md) - Michael Cade
-
-- Building Scalable Infrastructure For Advanced Air Mobility - Dan Lambeth
-- Elevating DevSecOps with Modern CDNs - Richard Yew
-- Empowering Developers with No Container Knowledge to build & deploy app on OpenShift - Shan N/A
-- Streamlining Data Pipelines: CI/CD Best Practices for Efficient Deployments - Monika Rajput
-- A practical guide to Test-Driven Development of infrastructure code - David Pazdera
-- Saving Cloud Costs Using Existing Prometheus Metrics - Pavan Gudiwada
-- Code, Connect, and Conquer: Mastering Personal Branding for Developers - Pavan Belagatti
-- Mastering AWS OpenSearch: Terraform Provisioning and Cost Efficiency Series - Ranjini Ganeshan
-- GitOps: The next Frontier in DevOps! - Megha Kadur
-- Container Security for Enterprise Kubernetes environments - Imran Roshan
-- Navigating Cloud-Native DevOps: Strategies for Seamless Deployment - Yhorby Matias
-- Distracted Development - Josh Ether
-- Continuous Delivery: From Distributed Monolith to Microservices as a unit of deployment - Naresh Waswani
-- DevSecOps: Integrating Security into the DevOps Pipeline - Reda Hajjami
+# 90DaysOfDevOps
+
+<p align="center">
+ <img src="logo.png?raw=true" alt="90DaysOfDevOps Logo" width="50%" height="50%" />
+</p>
+
+Welcome to 2024, we have some exciting stuff going on here and we want to use the 2024 edition to celebrate the community. 
+
+For those new around here this repository was started in 2022 with my learning journey into DevOps, getting a better foundational knowledge of "DevOps". In 2023 we invited some friends to contribute on their subject to enable the community more learning content and resources. 
+
+In 2024 we are going big and getting more of the community involved and exploring a new format. For each day we will have a video session from a member of the community sharing their story, demos and or projects. 
+
+A big thing about the repository has been the accessibility in regards that all tools and hands-on scenarios we have walked through are freely available to the community. This will continue to be the ethos of this community and event. 
+
+[![ko-fi](https://ko-fi.com/img/githubbutton_sm.svg)](https://ko-fi.com/N4N33YRCS)
+
+If you have questions and want to get involved then join the discord and share your questions and stories with the community.
+
+[![](https://dcbadge.vercel.app/api/server/vqwPrNQsyK)](https://discord.gg/vqwPrNQsyK)
+
+Or contact us via Twitter, my handle is [@MichaelCade1](https://twitter.com/MichaelCade1) you can find the authors for 2023 also on Twitter linked below.
+
+## Agenda
+
+- [✔️][✔️] ♾️ 1 > [2024 - Community Edition - Introduction](2024/day01.md) - Michael Cade
+- [✔️][✔️] ♾️ 2 > [The Digital Factory](2024/day02.md) - Romano Roth
+- [✔️][✔️] ♾️ 3 > [High-performing engineering teams and the Holy Grail](2024/day03.md) - Jeremy Meiss
+- [✔️][✔️] ♾️ 4 > [Manage Kubernetes Add-Ons for Multiple Clusters Using Cluster Run-Time State](2024/day04.md) - Gianluca Mardente
+- [✔️][✔️] ♾️ 5 > [Cross-functional empathy](2024/day05.md) - Chris Kranz
+- [✔️][✔️] ♾️ 6 > [Kubernetes RBAC with Ansible](2024/day06.md) - Elif Samedin & Andrei Buzoianu
+- [✔️][✔️] ♾️ 7 > [Automate like a pro: Dealing with test automation hassles](2024/day07.md) - Mesut Durukal
+- [✔️][✔️] ♾️ 8 > [Culinary Coding: Crafting Infrastructure Recipes with OpenTofu](2024/day08.md) - Kaiwalya Koparkar
+- [✔️][✔️] ♾️ 9 > [Why should developers care about container security?](2024/day09.md) - Eric Smalling
+- [✔️][✔️] ♾️ 10 > [Is Kubernetes Too Complicated?](2024/day10.md) - Julia Furst
+- [✔️][✔️] ♾️ 11 > [Building Resilience: A Journey of Crafting and Validating Our Disaster Recovery Plan](2024/day11.md) - Yedidya Schwartz
+- [✔️][✔️] ♾️ 12 > [Know your data: The Stats behind the Alerts](2024/day12.md) - Dave McAllister
+- [✔️][✔️] ♾️ 13 > [Architecting for Versatility](2024/day13.md) - Tim Banks
+- [✔️][✔️] ♾️ 14 > [An introduction to API Security in Kubernetes](2024/day14.md) - Geoff Burke
+- [✔️][✔️] ♾️ 15 > [Using code dependency analysis to decide what to test](2024/day15.md) - Patrick Kusebauch 
+- [✔️][✔️] ♾️ 16 > [Smarter, Better, Faster, Stronger - Testing at Scale](2024/day16.md) - Ada Lündhé
+- [✔️][✔️] ♾️ 17 > [From Chaos to Resilience: Decoding the Secrets of Production Readiness](2024/day17.md) - Alejandro Pedraza Borrero
+- [✔️][✔️] ♾️ 18 > [Platform Engineering Is Not About Tech](2024/day18.md) - Nicolò Cambiaso Erizzo & Francesca Carta
+- [✔️][✔️] ♾️ 19 > [Building Efficient and Secure Docker Images with Multi-Stage Builds](2024/day19.md) - Pradumna V Saraf
+- [✔️][✔️] ♾️ 20 > [Navigating the Vast DevOps Terrain: Strategies for Learning and Staying Current](2024/day20.md) - Kunal Kushwaha
+- [✔️][✔️] ♾️ 21 > [Azure ARM now got Bicep](2024/day21.md) - Tushar Kumar
+- [✔️][✔️] ♾️ 22 > [Test in Production with Kubernetes and Telepresence](2024/day22.md) - Mohammad-Ali A'râbi
+- [✔️][✔️] ♾️ 23 > [SQL Server 2022 on Linux Containers and Kubernetes from Zero to a Hero!](2024/day23.md) - Yitzhak David
+- [✔️][✔️] ♾️ 24 > [DevSecOps - Defined, Explained & Explored](2024/day24.md) - Sameer Paradkar
+- [✔️][✔️] ♾️ 25 > [Kube-Nation: Exploring the Land of Kubernetes](2024/day25.md) - Siddhant Khisty & Aakansha Priya
+- [✔️][✔️] ♾️ 26 > [Advanced Code Coverage with Jenkins and API Mocking](2024/day26.md) - Oleg Nenashev 
+- [✔️][✔️] ♾️ 27 > [From Automated to Automatic - Event-Driven Infrastructure Management with Ansible](2024/day27.md) - Daniel Bodky
+- [✔️][✔️] ♾️ 28 > [Talos Linux on VMware vSphere](2024/day28.md) - Michael Cade
+- [ ][ ] ♾️ 29 > [The Reverse Technology Thrust](2024/day29.md) - Rom Adams
+- [ ][✔️] ♾️ 30 > [How GitHub delivers GitHub using GitHub](2024/day30.md) - April Edwards
+- [ ][✔️] ♾️ 31 > [GitOps on AKS](2024/day31.md) - Richard Hooper, Wesley Haakman, Karl Cooke
+- [ ][✔️] ♾️ 32 > [Cracking Cholera’s Code: Victorian Insights for Today’s Technologist](2024/day32.md) - Simon Copsey
+- [ ][✔️] ♾️ 33 > [GitOps made simple with ArgoCD and GitHub Actions](2024/day33.md) - Arsh Sharma 
+- [ ][✔️] ♾️ 34 > [How to Implement Automated Deployment Pipelines for Your DevOps Projects](2024/day34.md) - Neel Shah
+- [ ][ ] ♾️ 35 > [](2024/day35.md) 
+- [ ][ ] ♾️ 36 > [Exploring Firecracker](2024/day36.md) - Irine Kokilashvili
+- [ ][✔️] ♾️ 37 > [Practical introduction to OpenTelemetry tracing](2024/day37.md) - Nicolas Fränkel
+- [ ][✔️] ♾️ 38 > [Open Standards: Empowering Cloud-Native Innovation](2024/day38.md) - Kunal Verma
+- [ ][✔️] ♾️ 39 > [DIs TLS in Kubernetes really that hard to understand?](2024/day39.md) - Shivang Shandilya
+- [ ][✔️] ♾️ 40 > [Infrastructure as Code - A look at Azure Bicep and Terraform](2024/day40.md) - Sarah Lean
+- [ ][ ] ♾️ 41 > [My journey to reimagining DevOps: Ushering in the Second Wave](2024/day41.md) - Brit Myers
+- [ ][ ] ♾️ 42 > [The North Star: Risk-driven security](2024/day42.md) - Jonny Tyers
+- [ ][ ] ♾️ 43 > [End to End Data Governance using AWS Serverless Stack](2024/day43.md) - Ankit Sheth
+- [ ][✔️] ♾️ 44 > [The Lean DevOps Playbook: Make it a success from Day one](2024/day44.md) - Aman Sharma
+- [ ][ ] ♾️ 45 > [Microsoft DevOps Solutions or how to integrate the best of Azure DevOps and GitHub](2024/day45.md) - Peter De Tender
+- [ ][ ] ♾️ 46 > [Mastering AWS Systems Manager: Simplifying Infrastructure Management](2024/day46.md) - Adit Modi
+- [ ][ ] ♾️ 47 > [From Puddings to Platforms: Bringing Ideas to life with ChatGPT](2024/day47.md) - Anthony Spiteri
+- [ ][ ] ♾️ 48 > [Azure logic app, low / no code](2024/day48.md) - Ian Engelbrecht
+- [ ][ ] ♾️ 49 > [From Confusion To Clarity: How Gherkin And Specflow Ensures Clear Requirements and Bug-Free Apps](2024/day49.md) - Steffen Jørgensen
+- [ ][ ] ♾️ 50 > [State of cloud native 2024](2024/day50.md) - Saiyam Pathak
+- [ ][ ] ♾️ 51 > [PCI Compliance in the Cloud](2024/day51.md) - Barinua Kane
+- [ ][ ] ♾️ 52 > [Multi-Model Databases and its place in DevOps](2024/day52.md) - Pratim Bhosale
+- [ ][ ] ♾️ 53 > [Implementing SRE (Site Reliability Engineering)](2024/day53.md) - Andy Babiec
+- [ ][✔️] ♾️ 54 > [Let's go sidecarless in Ambient Mesh!](2024/day54.md) - Leon Nunes
+- [ ][✔️] ♾️ 55 > [Bringing Together IaC and CM with Terraform Provider for Ansible](2024/day55.md) - Razvan Ionescu
+- [ ][ ] ♾️ 56 > [Automated database deployment within the DevOps process](2024/day56.md) - Marc Müller
+- [ ][ ] ♾️ 57 > [Multi-Cloud Service Discovery and Load Balancing](2024/day57.md) - Vladislav Bilay
+- [ ][ ] ♾️ 58 > [OSV Scanner: A Powerful Tool for Open Source Security](2024/day58.md) - Paras Mamgain
+- [ ][ ] ♾️ 59 > [Continuous Delivery pipelines for cloud infrastructure](2024/day59.md) - Michael Lihs
+- [ ][ ] ♾️ 60 > [Migrating a monolith to Cloud-Native and the stumbling blocks that you don’t know about](2024/day60.md) - JJ Asghar
+- [ ][✔️] ♾️ 61 > [Demystifying Modernisation: True Potential of Cloud Technology](2024/day61.md) - Anupam Phoghat
+- [ ][ ] ♾️ 62 > [Chatbots are going to destroy infrastructures and your cloud bills](2024/day62.md) - Stanislas Girard
+- [ ][ ] ♾️ 63 > [Introduction to Database Operators for Kubernetes](2024/day63.md) - Juarez Junior
+- [ ][ ] ♾️ 64 > [The Invisible Guardians: Unveiling the Power of Monitoring and Observability in the Digital Age](2024/day64.md) - Santosh Kumar Perumal
+- [ ][✔️] ♾️ 65 > [Azure pertinent DevOps for non-coders](2024/day65.md) - Sucheta Gawade
+- [ ][✔️] ♾️ 66 > [A Developer's Journey to the DevOps: The Synergy of Two Worlds](2024/day66.md) - Jonah Andersson
+- [ ][ ] ♾️ 67 > [Art of DevOps: Harmonizing Code, Culture, and Continuous Delivery](2024/day67.md) - Rohit Ghumare
+- [ ][ ] ♾️ 68 > [Service Mesh for Kubernetes 101: The Secret Sauce to Effortless Microservices Management](2024/day68.md) - Mohd Imran
+- [ ][ ] ♾️ 69 > [Enhancing Kubernetes security, visibility, and networking control logic](2024/day69.md) - Dean Lewis
+- [ ][✔️] ♾️ 70 > [Simplified Cloud Adoption with Microsoft's Terraforms Azure Landing Zone Module](2024/day70.md) - Simone Bennett
+- [ ][✔️] ♾️ 71 > [Azure for DevSecOps Operators](2024/day71.md) - Kevin Evans
+- [ ][ ] ♾️ 72 > [Infrastructure as Code with Pulumi](2024/day72.md) - Scott Lowe
+- [ ][ ] ♾️ 73 > [E2E Test Before Merge](2024/day73.md) - Natalie Lunbeck
+- [ ][ ] ♾️ 74 > [Workload Identity Federation with Azure DevOps and Terraform](2024/day74.md) - Arindam Mitra
+- [ ][ ] ♾️ 75 > [Achieving Regulatory Compliance in Multi-Cloud Deployments with Terraform](2024/day75.md) - Eric Evans
+- [ ][ ] ♾️ 76 > [All you need to know about AWS CDK.](2024/day76.md) - Amogha Kancharla
+- [ ][ ] ♾️ 77 > [DConnect to Microsoft APIs in Azure DevOps Pipelines using Workload Identity Federation](2024/day77.md) - Jan Vidar Elven
+- [ ][ ] ♾️ 78 > [Scaling Terraform Deployments with GitHub Actions: Essential Configurations](2024/day78.md) - Thomas Thornton
+- [ ][✔️] ♾️ 79 > [DevEdOps](2024/day79.md) - Adam Leskis
+- [ ][ ] ♾️ 80 > [Unlocking K8s Troubleshooting Best Practices with Botkube](2024/day80.md) - Maria Ashby
+- [ ][✔️] ♾️ 81 > [Leveraging Kubernetes to build a better Cloud Native Development Experience](2024/day81.md) - Nitish Kumar
+- [ ][ ] ♾️ 82 > [Dev Containers in VS Code](2024/day82.md) - Chris Ayers
+- [ ][ ] ♾️ 83 > [IaC with Pulumi and GitHub Actions](2024/day83.md) - Till Spindler
+- [ ][✔️] ♾️ 84 > [Hacking Kubernetes For Beginners](2024/day84.md) - Benoit Entzmann
+- [ ][✔️] ♾️ 85 > [Reuse, Don't Repeat - Creating an Infrastructure as Code Module Library](2024/day85.md) - Sam Cogan
+- [ ][✔️] ♾️ 86 > [Tools To Make Your Terminal DevOps and Kubernetes Friendly](2024/day86.md) - Maryam Tavakkoli
+- [ ][✔️] ♾️ 87 > [Hands-on Performance Testing with k6](2024/day87.md) - Pepe Cano
+- [ ][✔️] ♾️ 88 > [What Developers Want from Internal Developer Portals](2024/day88.md) - Ganesh Datta
+- [ ][✔️] ♾️ 89 > [Seeding Infrastructures: Merging Terraform with Generative AI for Effortless DevOps Gardens](2024/day89.md) - Renaldi Gondosubroto
+- [ ][ ] ♾️ 90 > [Fighting fire with fire: Why we cannot always prevent technical issues with more tech](2024/day90.md) - Anaïs Urlichs
+
+- [ ][ ] ♾️ 91 > [Day 91 - March 31st 2024 - Closing](2024/day90.md) - Michael Cade
+
+- Building Scalable Infrastructure For Advanced Air Mobility - Dan Lambeth
+- Elevating DevSecOps with Modern CDNs - Richard Yew
+- Empowering Developers with No Container Knowledge to build & deploy app on OpenShift - Shan N/A
+- Streamlining Data Pipelines: CI/CD Best Practices for Efficient Deployments - Monika Rajput
+- A practical guide to Test-Driven Development of infrastructure code - David Pazdera
+- Saving Cloud Costs Using Existing Prometheus Metrics - Pavan Gudiwada
+- Code, Connect, and Conquer: Mastering Personal Branding for Developers - Pavan Belagatti
+- Mastering AWS OpenSearch: Terraform Provisioning and Cost Efficiency Series - Ranjini Ganeshan
+- GitOps: The next Frontier in DevOps! - Megha Kadur
+- Container Security for Enterprise Kubernetes environments - Imran Roshan
+- Navigating Cloud-Native DevOps: Strategies for Seamless Deployment - Yhorby Matias
+- Distracted Development - Josh Ether
+- Continuous Delivery: From Distributed Monolith to Microservices as a unit of deployment - Naresh Waswani
+- DevSecOps: Integrating Security into the DevOps Pipeline - Reda Hajjami
 - Policy-as-Code Super-Powers! Rethinking Modern IaC With Service Mesh And CNI- Kat Morgan & Marino Wijay